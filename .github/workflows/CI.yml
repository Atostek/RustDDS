--- conflicted
+++ resolved
@@ -40,11 +40,6 @@
   msrv:
     runs-on: ubuntu-latest
     steps:
-<<<<<<< HEAD
-      - uses: actions/checkout@v3
+      - uses: actions/checkout@v4
       - uses: dtolnay/rust-toolchain@1.80.0
-=======
-      - uses: actions/checkout@v4
-      - uses: dtolnay/rust-toolchain@1.70.0
->>>>>>> 9a7b851b
       - run: cargo check