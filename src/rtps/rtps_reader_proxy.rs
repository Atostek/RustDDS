use std::collections::{BTreeMap, BTreeSet};

use bit_vec::BitVec;
#[allow(unused_imports)]
use log::{debug, error, info, trace, warn};

use crate::{
  dds::{participant::DomainParticipant, qos::QosPolicies},
  discovery::sedp_messages::DiscoveredReaderData,
  messages::submessages::submessage::AckSubmessage,
  structure::{
    guid::{EntityId, GUID},
    locator::Locator,
    sequence_number::{FragmentNumber, FragmentNumberSet, SequenceNumber, SequenceNumberRange},
  },
};
use super::reader::ReaderIngredients;

#[derive(Debug, PartialEq, Eq, Clone)]
/// ReaderProxy class represents the information an RTPS StatefulWriter
/// maintains on each matched RTPS Reader
//
// TODO: Maybe more of the members could be made private.
pub(crate) struct RtpsReaderProxy {
  /// Identifies the remote matched RTPS Reader that is represented by the
  /// ReaderProxy
  pub remote_reader_guid: GUID,
  /// Identifies the group to which the matched Reader belongs
  pub remote_group_entity_id: EntityId,
  /// List of unicast locators (transport, address, port combinations) that can
  /// be used to send messages to the matched RTPS Reader. The list may be empty
  pub unicast_locator_list: Vec<Locator>,
  /// List of multicast locators (transport, address, port combinations) that
  /// can be used to send messages to the matched RTPS Reader. The list may be
  /// empty
  pub multicast_locator_list: Vec<Locator>,

  /// Specifies whether the remote matched RTPS Reader expects in-line QoS to be
  /// sent along with any data.
  expects_in_line_qos: bool,
  /// Specifies whether the remote Reader is responsive to the Writer
  is_active: bool,

  // Reader has positively acked all SequenceNumbers _before_ this.
  // This is directly the same as readerSNState.base in ACKNACK submessage.
  pub all_acked_before: SequenceNumber,

  // List of SequenceNumbers to be sent to Reader. Both unsent and requested by ACKNACK.
  unsent_changes: BTreeSet<SequenceNumber>,

  // Messages that we are not going to send to this Reader.
  // We will send the SNs as GAP until they have been acked.
  // This is to be used in Reliable mode only.
  pending_gap: BTreeSet<SequenceNumber>,
  // true = send repair data messages due to NACKs, buffer messages by DataWriter
  // false = send data messages directly from DataWriter
  pub repair_mode: bool,
  qos: QosPolicies,
  frags_requested: BTreeMap<SequenceNumber, BitVec>,
}

impl RtpsReaderProxy {
  pub fn new(remote_reader_guid: GUID, qos: QosPolicies, expects_in_line_qos: bool) -> Self {
    Self {
      remote_reader_guid,
      remote_group_entity_id: EntityId::UNKNOWN,
      unicast_locator_list: Vec::default(),
      multicast_locator_list: Vec::default(),
      expects_in_line_qos,
      is_active: true,
      all_acked_before: SequenceNumber::zero(),
      unsent_changes: BTreeSet::new(),
      pending_gap: BTreeSet::new(),
      repair_mode: false,
      qos,
      frags_requested: BTreeMap::new(),
    }
  }

  // We get a (discovery) update on the properties of this remote Reader.
  // Update those properties that Discovery tells us, but keep run-time data.
  pub fn update(&mut self, update: &Self) {
    if self.remote_reader_guid != update.remote_reader_guid {
      error!("Update tried to change ReaderProxy GUID!"); // This is like
                                                          // changing primary
                                                          // key
                                                          // Refuse to update
    }
    if self.remote_group_entity_id != update.remote_group_entity_id {
      error!("Update tried to change ReaderProxy group entity id!"); // almost the same?
                                                                     // Refuse to update
    }

    if self.unicast_locator_list != update.unicast_locator_list
      || self.multicast_locator_list != update.multicast_locator_list
    {
      info!("Update changes Locators in ReaderProxy.");
      let mut unicasts = update.unicast_locator_list.clone();
      unicasts.retain(Self::not_loopback);
      self.unicast_locator_list = unicasts;
      self
        .multicast_locator_list
        .clone_from(&update.multicast_locator_list);
    }

    self.expects_in_line_qos = update.expects_in_line_qos;

    if self.qos != update.qos {
      warn!("Upddate changes QoS in ReaderProxy.");
      self.qos = update.qos.clone();
    }
  }

  pub fn qos(&self) -> &QosPolicies {
    &self.qos
  }

  pub fn expects_inline_qos(&self) -> bool {
    self.expects_in_line_qos
  }

  pub fn unsent_changes_iter(
    &self,
  ) -> impl std::iter::DoubleEndedIterator<Item = SequenceNumber> + '_ {
    self.unsent_changes.iter().cloned()
  }

  // used to produce log messages
  pub fn unsent_changes_debug(&self) -> Vec<SequenceNumber> {
    self.unsent_changes_iter().collect()
  }

  pub fn first_unsent_change(&self) -> Option<SequenceNumber> {
    self.unsent_changes_iter().next()
  }

  pub fn mark_change_sent(&mut self, seq_num: SequenceNumber) {
    self.unsent_changes.remove(&seq_num);
  }

<<<<<<< HEAD
  pub fn from_reader(reader: &ReaderIngredients, dp: &DomainParticipant) -> Self {
    let unicast_locator_list = dp.user_traffic_unicast_locators();
    let multicast_locator_list = dp.user_traffic_multicast_locators();
=======
  // Changes are actually sent (via DATA/DATAFRAG) or reported missing as GAP
  pub fn remove_from_unsent_set_all_before(&mut self, before_seq_num: SequenceNumber) {
    // The handy split_off function "Returns everything after the given key,
    // including the key."
    self.unsent_changes = self.unsent_changes.split_off(&before_seq_num);
  }

  pub fn from_reader(reader: &ReaderIngredients, domain_participant: &DomainParticipant) -> Self {
    let mut self_locators = domain_participant.self_locators(); // This clones a map of locator lists.
    let unicast_locator_list = self_locators
      .remove(&USER_TRAFFIC_LISTENER_TOKEN)
      .unwrap_or_default();
    let multicast_locator_list = self_locators
      .remove(&USER_TRAFFIC_MUL_LISTENER_TOKEN)
      .unwrap_or_default();
>>>>>>> 3802d777

    Self {
      remote_reader_guid: reader.guid,
      remote_group_entity_id: EntityId::UNKNOWN, // TODO
      unicast_locator_list,
      multicast_locator_list,
      expects_in_line_qos: false,
      is_active: true,
      all_acked_before: SequenceNumber::zero(),
      unsent_changes: BTreeSet::new(),
      pending_gap: BTreeSet::new(),
      repair_mode: false,
      qos: reader.qos_policy.clone(),
      frags_requested: BTreeMap::new(),
    }
  }

  fn discovered_or_default(drd: &[Locator], default: &[Locator]) -> Vec<Locator> {
    if drd.is_empty() {
      default.to_vec()
    } else {
      drd.to_vec()
    }
  }

  // OpenDDS seems to advertise also loopback address as its Locator over SPDP,
  // which is problematic, if we are not on the same host.
  fn not_loopback(l: &Locator) -> bool {
    let is_loopback = l.is_loopback();
    if is_loopback {
      info!("Ignoring loopback address {:?}", l);
    }

    !is_loopback
  }

  pub fn from_discovered_reader_data(
    discovered_reader_data: &DiscoveredReaderData,
    default_unicast_locators: &[Locator],
    default_multicast_locators: &[Locator],
  ) -> Self {
    let mut unicast_locator_list = Self::discovered_or_default(
      &discovered_reader_data.reader_proxy.unicast_locator_list,
      default_unicast_locators,
    );
    unicast_locator_list.retain(Self::not_loopback);

    let multicast_locator_list = Self::discovered_or_default(
      &discovered_reader_data.reader_proxy.multicast_locator_list,
      default_multicast_locators,
    );

    Self {
      remote_reader_guid: discovered_reader_data.reader_proxy.remote_reader_guid,
      remote_group_entity_id: EntityId::UNKNOWN, // TODO
      unicast_locator_list,
      multicast_locator_list,
      expects_in_line_qos: discovered_reader_data.reader_proxy.expects_inline_qos,
      is_active: true,
      all_acked_before: SequenceNumber::zero(),
      unsent_changes: BTreeSet::new(),
      pending_gap: BTreeSet::new(),
      repair_mode: false,
      qos: discovered_reader_data.subscription_topic_data.qos(),
      frags_requested: BTreeMap::new(),
    }
  }

  pub fn handle_ack_nack(
    &mut self,
    ack_submessage: &AckSubmessage,
    last_available: SequenceNumber,
  ) {
    match ack_submessage {
      AckSubmessage::AckNack(acknack) => {
        let new_all_acked_before = acknack.reader_sn_state.base();
        // sanity check:
        if new_all_acked_before < self.all_acked_before {
          error!(
            "all_acked_before updated backwards! old={:?} new={:?}",
            self.all_acked_before, new_all_acked_before
          );
        }
        self.remove_from_unsent_set_all_before(new_all_acked_before); // update anyway
        self.all_acked_before = new_all_acked_before;

        // Insert the requested changes. These are (by construction) greater
        // then new_all_acked_before.
        for nack_sn in acknack.reader_sn_state.iter() {
          self.unsent_changes.insert(nack_sn);
        }
        // sanity check
        if let Some(&high) = self.unsent_changes.iter().next_back() {
          if high > last_available {
            warn!(
              "ReaderProxy {:?} asks for {:?} but I have only up to {:?}. Truncating request. \
               ACKNACK = {:?}",
              self.remote_reader_guid, self.unsent_changes, last_available, acknack
            );
            // Requesting something which is not yet available is unreasonable.
            // Ignore the request from last_available + 1 onwards.
            self.unsent_changes.split_off(&last_available.plus_1());
          }
        }
        // AckNack also clears pending_gap
        self.pending_gap = self.pending_gap.split_off(&self.all_acked_before);
      }

      AckSubmessage::NackFrag(_nack_frag) => {
        // TODO
        error!("NACKFRAG not implemented");
      }
    }
  }

  pub fn insert_pending_gap(&mut self, seq_num: SequenceNumber) {
    self.pending_gap.insert(seq_num);
  }

  pub fn set_pending_gap_up_to(&mut self, last_gap_sn: SequenceNumber) {
    // form SN range from 1 to last_gap_sn (inclusive)
    let gap_sn_range = SequenceNumberRange::new(SequenceNumber::new(1), last_gap_sn);
    // Convert to a set and insert the SNs to pending_gap
    let gap_sn_set = BTreeSet::from_iter(gap_sn_range);
    self.pending_gap.extend(gap_sn_set);
  }

  pub fn get_pending_gap(&self) -> &BTreeSet<SequenceNumber> {
    &self.pending_gap
  }

  /// this should be called every time a new CacheChange is set to RTPS writer
  /// HistoryCache
  pub fn notify_new_cache_change(&mut self, sequence_number: SequenceNumber) {
    if sequence_number == SequenceNumber::from(0) {
      error!(
        "new cache change with {:?}! bad! my GUID = {:?}",
        sequence_number, self.remote_reader_guid
      );
    }
    self.unsent_changes.insert(sequence_number);
  }

  pub fn acked_up_to_before(&self) -> SequenceNumber {
    self.all_acked_before
  }

  // Fragment handling

  pub fn mark_all_frags_requested(&mut self, seq_num: SequenceNumber, frag_count: u32) {
    // Insert all ones set with frag_count bits
    self
      .frags_requested
      // TODO: explain why unwrap below succeeds
      .insert(
        seq_num,
        BitVec::from_elem(frag_count.try_into().unwrap(), true),
      );
  }

  pub fn mark_frags_requested(&mut self, seq_num: SequenceNumber, frag_nums: &FragmentNumberSet) {
    let req_set = self
      .frags_requested
      .entry(seq_num)
      .or_insert_with(|| BitVec::with_capacity(64)); // default capacity out of hat

    if let Some(max_fn_requested) = req_set.iter().next_back() {
      // allocate more space if needed
      let max_fn_requested = usize::from(max_fn_requested);
      if max_fn_requested > req_set.len() {
        let growth_need = max_fn_requested - req_set.len();
        req_set.grow(growth_need, false);
      }
      for f in frag_nums.iter() {
        // -1 because FragmentNumbers start at 1
        req_set.set(usize::from(f) - 1, true);
      }
    } else {
      warn!(
        "mark_frags_requested: Empty set in NackFrag??? reader={:?} SN={:?}",
        self.remote_reader_guid, seq_num
      );
    }
  }

  // This just removes the FragmentNumber entry from the set.
  pub fn mark_frag_sent(&mut self, seq_num: SequenceNumber, frag_num: &FragmentNumber) {
    let mut frag_map_emptied = false;
    if let Some(frag_map) = self.frags_requested.get_mut(&seq_num) {
      // -1 because FragmentNumbers start at 1
      frag_map.set(usize::from(*frag_num) - 1, false);
      frag_map_emptied = frag_map.none();
    }
    if frag_map_emptied {
      self.frags_requested.remove(&seq_num);
    }
  }

  // Note: The current implementation produces an iterator that iterates only
  // over one fragmented sample, but the upper layer should detect that
  // there are still other fragmented samples requested (if any)
  // and continue sending.
  pub fn frags_requested_iterator(&self) -> FragBitVecIterator {
    match self.frags_requested.iter().next() {
      None => FragBitVecIterator::new(SequenceNumber::default(), BitVec::new()), // empty iterator
      Some((sn, bv)) => FragBitVecIterator::new(*sn, bv.clone()),
    }
  }

  pub fn repair_frags_requested(&self) -> bool {
    self.frags_requested.values().any(|rf| rf.any())
  }
}

pub struct FragBitVecIterator {
  sequence_number: SequenceNumber,
  frag_count: FragmentNumber,
  bitvec: BitVec,
}

impl FragBitVecIterator {
  pub fn new(sequence_number: SequenceNumber, bv: BitVec) -> FragBitVecIterator {
    FragBitVecIterator {
      sequence_number,
      frag_count: FragmentNumber::new(1),
      bitvec: bv,
    }
  }
}

impl Iterator for FragBitVecIterator {
  type Item = (SequenceNumber, FragmentNumber);

  fn next(&mut self) -> Option<Self::Item> {
    // f indexes from 1, like FragmentNumber
    let mut f = u32::from(self.frag_count);
    while (f as usize) <= self.bitvec.len() && self.bitvec.get((f - 1) as usize) == Some(false) {
      f += 1;
    }
    if (f as usize) > self.bitvec.len() {
      None
    } else {
      self.frag_count = FragmentNumber::new(f + 1);
      Some((self.sequence_number, FragmentNumber::new(f)))
    }
  }
}

// pub enum ChangeForReaderStatusKind {
//   UNSENT,
//   NACKNOWLEDGED,
//   REQUESTED,
//   ACKNOWLEDGED,
//   UNDERWAY,
// }

// ///The RTPS ChangeForReader is an association class that maintains
// information of a CacheChange in the RTPS ///Writer HistoryCache as it
// pertains to the RTPS Reader represented by the ReaderProxy pub struct
// RTPSChangeForReader {   ///Indicates the status of a CacheChange relative to
// the RTPS Reader represented by the ReaderProxy.   pub kind:
// ChangeForReaderStatusKind,   ///Indicates whether the change is relevant to
// the RTPS Reader represented by the ReaderProxy.   pub is_relevant: bool,
// }

// impl RTPSChangeForReader {
//   pub fn new() -> RTPSChangeForReader {
//     RTPSChangeForReader {
//       kind: ChangeForReaderStatusKind::UNSENT,
//       is_relevant: true,
//     }
//   }
// }<|MERGE_RESOLUTION|>--- conflicted
+++ resolved
@@ -138,11 +138,6 @@
     self.unsent_changes.remove(&seq_num);
   }
 
-<<<<<<< HEAD
-  pub fn from_reader(reader: &ReaderIngredients, dp: &DomainParticipant) -> Self {
-    let unicast_locator_list = dp.user_traffic_unicast_locators();
-    let multicast_locator_list = dp.user_traffic_multicast_locators();
-=======
   // Changes are actually sent (via DATA/DATAFRAG) or reported missing as GAP
   pub fn remove_from_unsent_set_all_before(&mut self, before_seq_num: SequenceNumber) {
     // The handy split_off function "Returns everything after the given key,
@@ -150,15 +145,9 @@
     self.unsent_changes = self.unsent_changes.split_off(&before_seq_num);
   }
 
-  pub fn from_reader(reader: &ReaderIngredients, domain_participant: &DomainParticipant) -> Self {
-    let mut self_locators = domain_participant.self_locators(); // This clones a map of locator lists.
-    let unicast_locator_list = self_locators
-      .remove(&USER_TRAFFIC_LISTENER_TOKEN)
-      .unwrap_or_default();
-    let multicast_locator_list = self_locators
-      .remove(&USER_TRAFFIC_MUL_LISTENER_TOKEN)
-      .unwrap_or_default();
->>>>>>> 3802d777
+  pub fn from_reader(reader: &ReaderIngredients, dp: &DomainParticipant) -> Self {
+    let unicast_locator_list = dp.user_traffic_unicast_locators();
+    let multicast_locator_list = dp.user_traffic_multicast_locators();
 
     Self {
       remote_reader_guid: reader.guid,
