--- conflicted
+++ resolved
@@ -78,7 +78,6 @@
 
   pub fn as_async_stream(
     &self,
-<<<<<<< HEAD
   ) -> impl FusedStream<Item = ReadResult<DeserializedCacheChange<D>>> + '_
   where
     DA: DefaultDecoder<D>,
@@ -93,9 +92,6 @@
   where
     S: Decode<DA::Deserialized> + Clone + 'a,
   {
-=======
-  ) -> impl FusedStream<Item = ReadResult<DeserializedCacheChange<D>>> + '_ {
->>>>>>> 3557e689
     self
       .keyed_simpledatareader
       .as_async_stream_with(decoder)
