--- conflicted
+++ resolved
@@ -4,11 +4,7 @@
 #[allow(unused_imports)]
 use log::{debug, error, info, trace, warn};
 use bytes::Bytes;
-<<<<<<< HEAD
-use serde::{ser::Error, Deserialize, Deserializer, Serialize, Serializer};
-=======
 use speedy::{Readable, Writable};
->>>>>>> aa30af58
 use chrono::{DateTime, Utc};
 use cdr_encoding_size::*;
 
@@ -170,11 +166,7 @@
 
 /// DDS SubscriptionBuiltinTopicData
 /// Type specified in RTPS v2.3 spec Figure 8.30
-<<<<<<< HEAD
 #[derive(Debug, Clone, PartialEq, Eq)]
-=======
-#[derive(Debug, Clone, PartialEq, Eq, Hash)]
->>>>>>> aa30af58
 pub struct SubscriptionBuiltinTopicData {
   key: GUID,
   participant_key: Option<GUID>,
@@ -219,11 +211,7 @@
       participant_key,
       topic_name,
       type_name,
-<<<<<<< HEAD
       //QoS
-=======
-
->>>>>>> aa30af58
       durability: None,
       deadline: None,
       latency_budget: None,
@@ -234,20 +222,14 @@
       time_based_filter: None,
       presentation: None,
       lifespan: None,
-<<<<<<< HEAD
       // DDS-RPC
       // TODO: these are not implemented
-      service_instance_name: None,
-      related_datawriter_key: None,
-      topic_aliases: None,
-      // DDS Security
-      security_info,
-=======
 
       service_instance_name: None,  // Note: Not implemented
       related_datawriter_key: None, // Note: Not implemented
       topic_aliases: None,          // Note: Not implemented
->>>>>>> aa30af58
+      // DDS Security
+      security_info,
     };
 
     sbtd.set_qos(qos);
@@ -322,11 +304,7 @@
 // =======================================================================
 
 /// Type specified in RTPS v2.3 spec Figure 8.30
-<<<<<<< HEAD
 #[derive(Debug, Clone, PartialEq, Eq)]
-=======
-#[derive(Debug, Clone, PartialEq, Eq, Hash)]
->>>>>>> aa30af58
 pub struct DiscoveredReaderData {
   pub reader_proxy: ReaderProxy,
   pub subscription_topic_data: SubscriptionBuiltinTopicData,
@@ -568,11 +546,7 @@
 // =======================================================================
 
 /// Type specified in RTPS v2.3 spec Figure 8.30
-<<<<<<< HEAD
 #[derive(Debug, Clone, PartialEq, Eq)]
-=======
-#[derive(Debug, Clone, PartialEq, Eq, Hash)]
->>>>>>> aa30af58
 pub struct WriterProxy {
   pub remote_writer_guid: GUID,
   pub unicast_locator_list: Vec<Locator>,
@@ -611,11 +585,7 @@
 // =======================================================================
 
 /// Type specified in RTPS v2.3 spec Figure 8.30
-<<<<<<< HEAD
 #[derive(Debug, Clone, PartialEq, Eq)]
-=======
-#[derive(Debug, Clone, PartialEq, Eq, Hash)]
->>>>>>> aa30af58
 pub struct PublicationBuiltinTopicData {
   pub key: GUID, // endpoint GUID
   pub participant_key: Option<GUID>,
@@ -664,17 +634,11 @@
       destination_order: None,
       presentation: None,
 
-<<<<<<< HEAD
-      service_instance_name: None,
-      related_datareader_key: None,
-      topic_aliases: None,
-
-      security_info: None,
-=======
       service_instance_name: None,  // TODO: These are not supported/used
       related_datareader_key: None, // TODO
       topic_aliases: None,          // TODO
->>>>>>> aa30af58
+
+      security_info: None,
     }
   }
 
@@ -726,11 +690,7 @@
 // =======================================================================
 
 /// Type specified in RTPS v2.3 spec Figure 8.30
-<<<<<<< HEAD
 #[derive(Debug, Clone, PartialEq, Eq)]
-=======
-#[derive(Debug, Clone, PartialEq, Eq, Hash)]
->>>>>>> aa30af58
 pub struct DiscoveredWriterData {
   pub last_updated: Instant, // last_updated is not serialized
 
@@ -1074,25 +1034,6 @@
       Some(k) => k,
       None => GUID::GUID_UNKNOWN,
     })
-  }
-}
-
-// Fake implementation so that DiscoveredTopicData is a valid thing to
-// put into a DataWriter. But the actual serialization is done by
-// PlCdrDeserialize below. We do not just derive Serialize in order
-// not to force it on all the fields and their types.
-impl Serialize for DiscoveredTopicData {
-  fn serialize<S: Serializer>(&self, _serializer: S) -> Result<S::Ok, S::Error> {
-    unimplemented!()
-  }
-}
-// As Serialize above.
-impl<'de> Deserialize<'de> for DiscoveredTopicData {
-  fn deserialize<D>(_deserializer: D) -> Result<DiscoveredTopicData, D::Error>
-  where
-    D: Deserializer<'de>,
-  {
-    unimplemented!()
   }
 }
 
