[package]
name = "rustdds"
version = "0.7.11"
authors = ["Juhana Helovuo <juhana.helovuo@atostek.com>", "Oiva Moisio <oiva.moisio@atostek.com>", "Miska Melkinen <miska.melkinen@atostek.com>", "Lauri Eneh <lauri.eneh@atostek.com>"]
description = "Native Rust DDS implementation with RTPS"
readme = "README.md"
keywords = ["network","protocol","dds","rtps"]
license = "Apache-2.0"
edition = "2021"
homepage = "https://atostek.com/en/products/rustdds/"  
repository = "https://github.com/jhelovuo/RustDDS"
categories = ["network-programming", "science::robotics"] 
rust-version = "1.57.0"
# the science-robotics category is because of ROS2

[dependencies]
mio = "^0.6.23"
mio-extras = "2.0.6"
bit-vec = "0.6.2"
speedy = "0.8.0"
log = "0.4.11"
num-traits = "0.2"
num-derive = "0.3"
serde = { version = "1.0", features = ["derive"] }
byteorder = { version = "1.3", features = ["i128"] }
rand = "0.8.4"
chrono = { version = "0.4", features = ["serde"] }
enumflags2 = { version = "0.7.3", features = ["serde"] }
if-addrs = "0.7"
paste = "1"
md5 = "0.7.0"
socket2 = { version = "0.4", features = ["all"] }
bytes = "1"
static_assertions = "1.1"
thiserror = "1.0.29"
cdr-encoding-size = { version="^0.5" }

[target.'cfg(windows)'.dependencies]
local-ip-address = "0.4.4"

[dev-dependencies]
serde_repr = {version = "0.1" }
log = "0.4"
log4rs = "1"
test-case = "2.0.0"
env_logger = "0.9"

# ros_visualizer
<<<<<<< HEAD
crossterm = "0.26"
tui = { version = "0.17", default-features = false, features = ['crossterm'] }
=======
crossterm = "0.23"
tui = { version = "0.19", default-features = false, features = ['crossterm'] }
>>>>>>> ef9438dc

# shapes-demo
clap = "3.1"
ctrlc = "3.1.6"

[target.'cfg(unix)'.dev-dependencies]
# turle_teleop
termion = "1.5.5"<|MERGE_RESOLUTION|>--- conflicted
+++ resolved
@@ -46,13 +46,8 @@
 env_logger = "0.9"
 
 # ros_visualizer
-<<<<<<< HEAD
 crossterm = "0.26"
-tui = { version = "0.17", default-features = false, features = ['crossterm'] }
-=======
-crossterm = "0.23"
 tui = { version = "0.19", default-features = false, features = ['crossterm'] }
->>>>>>> ef9438dc
 
 # shapes-demo
 clap = "3.1"
